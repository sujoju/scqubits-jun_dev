--- conflicted
+++ resolved
@@ -14,17 +14,14 @@
 """
 
 import inspect
-<<<<<<< HEAD
-from abc import ABC, ABCMeta
-=======
 
 from abc import ABCMeta
->>>>>>> e59e8588
 from collections import OrderedDict
 from numbers import Number
 from typing import TYPE_CHECKING, Any, Callable, Dict, List, Tuple, Union
 
 import numpy as np
+
 from numpy import ndarray
 from scipy.sparse import csc_matrix
 from typing_extensions import Protocol
