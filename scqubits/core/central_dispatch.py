# central_dispatch.py
#
# This file is part of scqubits: a Python package for superconducting qubits,
# arXiv:2107.08552 (2021). https://arxiv.org/abs/2107.08552
#
#    Copyright (c) 2019 and later, Jens Koch and Peter Groszkowski
#    All rights reserved.
#
#    This source code is licensed under the BSD-style license found in the
#    LICENSE file in the root directory of this source tree.
############################################################################


import logging
import warnings
import weakref
<<<<<<< HEAD
=======
from types import MethodType

>>>>>>> d8532a3b
from typing import Callable
from weakref import WeakKeyDictionary

import scqubits.settings as settings

LOGGER = logging.getLogger(__name__)

# ---------------------------------------------------------------
# To enable logging output, uncomment the following setting:
# LOGGER.setLevel(logging.DEBUG)
# ---------------------------------------------------------------


EVENTS = [
    "QUANTUMSYSTEM_UPDATE",
    "GRID_UPDATE",
    "INTERACTIONTERM_UPDATE",
    "INTERACTIONLIST_UPDATE",
    "HILBERTSPACE_UPDATE",
    "PARAMETERSWEEP_UPDATE",
]


class CentralDispatch:
    """
    Primary class managing the central dispatch system.
    """

    def __init__(self):
        self.clients_dict = {
            event: weakref.WeakKeyDictionary() for event in EVENTS
        }  # central dispatch information

    # For each event, store a dict that maps the clients registered for that event to
    # their callback routines The objects are keys in the inner dict, implemented as
    # a WeakKeyDictionary to allow deletion/garbage collection when object should
    # expire. Callback methods are stored as weakref.WeakMethod for the same reason.

    def get_clients_dict(self, event: str) -> WeakKeyDictionary:
        """For given `event`, return the dict mapping each registered client to their
        callback routine

        Parameters
        ----------
        event: str
            event name from EVENTS

        Returns
        -------
        dict
        """
        return self.clients_dict[event]

    def register(
        self, event: str, who: "DispatchClient", callback: MethodType = None
    ) -> None:
        """
        Register object `who` for event `event`. (This modifies `clients_dict`.)

        Parameters
        ----------
        event: str
            event name from EVENTS
        who: DispatchClient
            object to be registered
        callback: method, optional
            custom callback method other than `.receive()`
        """
        LOGGER.debug(
            "Registering {} for {}. welcome.".format(type(who).__name__, event)
        )
        if callback is None:
            callback_ref = weakref.WeakMethod(getattr(who, "receive"))
            # For purposes of garbage collection, this should preferably be:
            # callback_ref = weakref.WeakMethod(getattr(who, 'receive'))
            # Intermittently, pathos has balked on pickling this. Workaround that
            # will likely prevent proper garbage collection:
            #
            # callback_ref = getattr(who, "receive")
        else:
            callback_ref = weakref.WeakMethod(callback)
            # See comment just above. Workaround if pathos fails to pickle:
            #
            # callback_ref = callback
        self.get_clients_dict(event)[who] = callback_ref

    def unregister(self, event: str, who: "DispatchClient") -> None:
        """Unregister object `who` from event `event`.  (This modifies `clients_dict`.)

        Parameters
        ----------
        event: str
            event name from EVENTS
        who: DispatchClient
            object to be unregistered
        """
        del self.get_clients_dict(event)[who]

    def unregister_object(self, who: "DispatchClient") -> None:
        """Unregister object `who` from all events.  (This modifies `clients_dict`.)

        Parameters
        ----------
        who: DispatchClient
            object to be unregistered
        """
        for event in self.clients_dict:
            self.get_clients_dict(event).pop(who, None)

    def _dispatch(self, event: str, sender: "DispatchClient", **kwargs) -> None:
        """Issue a dispatch for `event` coming from `sender.

        Parameters
        ----------
        event: str
            event name from EVENTS
        sender: DispatchClient
            object requesting the dispatch
        **kwargs
        """
        for client, callback_ref in self.get_clients_dict(event).items():
            LOGGER.debug(
                "Central dispatch calling {} about {}.".format(
                    type(client).__name__, event
                )
            )

            callback_ref()(event, sender=sender, **kwargs)
            # When using WeakMethod references, this should rather be:
            # callback_ref()(event, sender=sender, **kwargs)
            #
            # Workaround if pickling fails, in conjunction with changes eliminating
            # weakrefs:
            # callback_ref(event, sender=sender, **kwargs)

    def listen(self, caller: "DispatchClient", event: str, **kwargs) -> None:
        """Receive message from client `caller` for event `event`. If dispatch is
        globally enabled, trigger a dispatch to all clients registered for event.

        Parameters
        ----------
        caller: DispatchClient
            object requesting the dispatch
        event:  str
            event name from EVENTS
        **kwargs
        """
        if settings.DISPATCH_ENABLED:
            self._dispatch(event, sender=caller, **kwargs)


# Start global instance of CentralDispatch()
CENTRAL_DISPATCH = CentralDispatch()


class DispatchClient:
    """Base class inherited by objects participating in central dispatch."""

    def broadcast(self, event: str, **kwargs) -> None:
        """Request a broadcast from CENTRAL_DISPATCH reporting `event`.

        Parameters
        ----------
        event:
            event name from EVENTS
        **kwargs
        """
        if settings.DISPATCH_ENABLED:
            LOGGER.debug("Client {} broadcasting {}".format(type(self).__name__, event))
        CENTRAL_DISPATCH.listen(self, event, **kwargs)

    def receive(self, event: str, sender: "DispatchClient", **kwargs) -> None:
        """Receive a message from CENTRAL_DISPATCH and initiate action on it.

        Parameters
        ----------
        event:
            event name from EVENTS
        sender:
            original sender reporting the event
        **kwargs
        """
        warnings.warn("`receive() method not implemented for {}".format(self))

    def __del__(self) -> None:
        # Garbage collection will invoke this at undetermined time. `if` clauses
        # below prevent exceptions upon program exit. (`logging` and
        # `CENTRAL_DISPATCH` may have already been removed.)
        if logging:
            LOGGER.debug("Unregistering {}. au revoir.".format(type(self).__name__))
        if CENTRAL_DISPATCH:
            CENTRAL_DISPATCH.unregister_object(self)<|MERGE_RESOLUTION|>--- conflicted
+++ resolved
@@ -14,11 +14,8 @@
 import logging
 import warnings
 import weakref
-<<<<<<< HEAD
-=======
 from types import MethodType
 
->>>>>>> d8532a3b
 from typing import Callable
 from weakref import WeakKeyDictionary
 
