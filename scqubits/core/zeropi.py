# zeropi.py
#
# This file is part of scqubits: a Python package for superconducting qubits,
# arXiv:2107.08552 (2021). https://arxiv.org/abs/2107.08552
#
#    Copyright (c) 2019 and later, Jens Koch and Peter Groszkowski
#    All rights reserved.
#
#    This source code is licensed under the BSD-style license found in the
#    LICENSE file in the root directory of this source tree.
############################################################################

import os
import warnings
from typing import Any, Dict, List, Optional, Tuple, Union

import numpy as np
from matplotlib.axes import Axes
from matplotlib.figure import Figure
from numpy import ndarray
from scipy import sparse
from scipy.sparse.csc import csc_matrix
from scipy.sparse.dia import dia_matrix

import scqubits.core.central_dispatch as dispatch
import scqubits.core.constants as constants
import scqubits.core.descriptors as descriptors
import scqubits.core.discretization as discretization
import scqubits.core.qubit_base as base
import scqubits.core.storage as storage
import scqubits.io_utils.fileio_serializers as serializers
import scqubits.settings as settings
import scqubits.ui.qubit_widget as ui
import scqubits.utils.plotting as plot
import scqubits.utils.spectrum_utils as spec_utils
from scqubits.core.discretization import Grid1d
from scqubits.core.noise import NoisySystem
from scqubits.core.storage import WaveFunctionOnGrid

# - ZeroPi noise class


class NoisyZeroPi(NoisySystem):
    pass


# -Symmetric 0-pi qubit, phi discretized, theta in charge basis---------------------------------------------------------


class ZeroPi(base.QubitBaseClass, serializers.Serializable, NoisyZeroPi):
    r"""Zero-Pi Qubit
    | [1] Brooks et al., Physical Review A, 87(5), 052306 (2013). http://doi.org/10.1103/PhysRevA.87.052306
    | [2] Dempster et al., Phys. Rev. B, 90, 094518 (2014). http://doi.org/10.1103/PhysRevB.90.094518
    | [3] Groszkowski et al., New J. Phys. 20, 043053 (2018). https://doi.org/10.1088/1367-2630/aab7cd
<<<<<<< HEAD
    Zero-Pi qubit without coupling to the `zeta` mode, i.e., no disorder in `EC` and `EL`,
    see Eq. (4) in Groszkowski et al., New J. Phys. 20, 043053 (2018),
=======

    Zero-Pi qubit without coupling to the `zeta` mode, i.e., no disorder in `EC` and 
    `EL`, see Eq. (4) in Groszkowski et al., New J. Phys. 20, 043053 (2018),

>>>>>>> d8532a3b
    .. math::
        H &= -2E_\text{CJ}\partial_\phi^2+2E_{\text{C}\Sigma}(i\partial_\theta-n_g)^2
               +2E_{C\Sigma}dC_J\,\partial_\phi\partial_\theta
               -2E_\text{J}\cos\theta\cos(\phi-\varphi_\text{ext}/2)+E_L\phi^2\\
          &\qquad +2E_\text{J} + E_J dE_J \sin\theta\sin(\phi-\phi_\text{ext}/2).
<<<<<<< HEAD
    Formulation of the Hamiltonian matrix proceeds by discretization of the `phi` variable, and using charge basis for
    the `theta` variable.
=======

    Formulation of the Hamiltonian matrix proceeds by discretization of the `phi` 
    variable, and using charge basis for the `theta` variable.

>>>>>>> d8532a3b
    Parameters
    ----------
    EJ:
        mean Josephson energy of the two junctions
    EL:
        inductive energy of the two (super-)inductors
    ECJ:
        charging energy associated with the two junctions
    EC:
        charging energy of the large shunting capacitances; set to `None` if `ECS` is 
        provided instead
    dEJ:
        relative disorder in EJ, i.e., (EJ1-EJ2)/EJavg
    dCJ:
        relative disorder of the junction capacitances, i.e., (CJ1-CJ2)/CJavg
    ng:
        offset charge associated with theta
    flux:
        magnetic flux through the circuit loop, measured in units of flux quanta (h/2e)
    grid:
        specifies the range and spacing of the discretization lattice
    ncut:
        charge number cutoff for `n_theta`,  `n_theta = -ncut, ..., ncut`
    ECS:
        total charging energy including large shunting capacitances and junction 
        capacitances; may be provided instead of EC
    truncated_dim:
        desired dimension of the truncated quantum system; expected: truncated_dim > 1
    id_str:
        optional string by which this instance can be referred to in `HilbertSpace`
        and `ParameterSweep`. If not provided, an id is auto-generated.
   """
    EJ = descriptors.WatchedProperty(float, "QUANTUMSYSTEM_UPDATE")
    EL = descriptors.WatchedProperty(float, "QUANTUMSYSTEM_UPDATE")
    ECJ = descriptors.WatchedProperty(float, "QUANTUMSYSTEM_UPDATE")
    EC = descriptors.WatchedProperty(float, "QUANTUMSYSTEM_UPDATE")
    dEJ = descriptors.WatchedProperty(float, "QUANTUMSYSTEM_UPDATE")
    dCJ = descriptors.WatchedProperty(float, "QUANTUMSYSTEM_UPDATE")
    ng = descriptors.WatchedProperty(float, "QUANTUMSYSTEM_UPDATE")
    ncut = descriptors.WatchedProperty(int, "QUANTUMSYSTEM_UPDATE")

    def __init__(
        self,
        EJ: float,
        EL: float,
        ECJ: float,
        EC: Optional[float],
        ng: float,
        flux: float,
        grid: Grid1d,
        ncut: int,
        dEJ: float = 0.0,
        dCJ: float = 0.0,
        ECS: float = None,
        truncated_dim: int = 6,
        id_str: Optional[str] = None,
    ) -> None:
        base.QuantumSystem.__init__(self, id_str=id_str)

        self.EJ = EJ
        self.EL = EL
        self.ECJ = ECJ

        if EC is None and ECS is None:
            raise ValueError("Argument missing: must either provide EC or ECS")
        if EC and ECS:
            raise ValueError("Argument error: can only provide either EC or ECS")
        if EC:
            self.EC = EC
        elif ECS:
            self.EC = 1 / (1 / ECS - 1 / self.ECJ)
        self.dEJ = dEJ
        self.dCJ = dCJ
        self.ng = ng
        self.flux = flux
        self.grid = grid
        self.ncut = ncut
        self.truncated_dim = truncated_dim
        self._evec_dtype = np.complex_

        # _default_grid is for *theta*, needed for plotting wavefunction
        self._default_grid = discretization.Grid1d(-np.pi / 2, 3 * np.pi / 2, 200)

        self._init_params.remove(
            "ECS"
        )  # used in for file Serializable purposes; remove ECS as init parameter
        self._image_filename = os.path.join(
            os.path.dirname(os.path.abspath(__file__)), "qubit_img/zeropi.jpg"
        )
        dispatch.CENTRAL_DISPATCH.register("GRID_UPDATE", self)

    @staticmethod
    def default_params() -> Dict[str, Any]:
        return {
            "EJ": 10.0,
            "EL": 0.04,
            "ECJ": 20.0,
            "EC": 0.04,
            "dEJ": 0.0,
            "dCJ": 0.0,
            "ng": 0.1,
            "flux": 0.23,
            "ncut": 30,
            "truncated_dim": 10,
        }

    @classmethod
    def create(cls) -> "ZeroPi":
        phi_grid = discretization.Grid1d(-19.0, 19.0, 200)
        init_params = cls.default_params()
        init_params["grid"] = phi_grid
        zeropi = cls(**init_params)
        zeropi.widget()
        return zeropi

    @classmethod
    def supported_noise_channels(cls) -> List[str]:
        """Return a list of supported noise channels"""
        return [
            "tphi_1_over_f_cc",
            "tphi_1_over_f_flux",
            "t1_flux_bias_line",
            # 't1_capacitive',
            "t1_inductive",
        ]

    def widget(self, params: Dict[str, Any] = None) -> None:
        init_params = params or self.get_initdata()
        init_params.pop("id_str", None)
        del init_params["grid"]
        init_params["grid_max_val"] = self.grid.max_val
        init_params["grid_min_val"] = self.grid.min_val
        init_params["grid_pt_count"] = self.grid.pt_count
        ui.create_widget(
            self.set_params, init_params, image_filename=self._image_filename
        )

    def set_params(self, **kwargs) -> None:
        phi_grid = discretization.Grid1d(
            kwargs.pop("grid_min_val"),
            kwargs.pop("grid_max_val"),
            kwargs.pop("grid_pt_count"),
        )
        self.grid = phi_grid
        for param_name, param_val in kwargs.items():
            setattr(self, param_name, param_val)

    def receive(self, event: str, sender: object, **kwargs):
        if sender is self.grid:
            self.broadcast("QUANTUMSYSTEM_UPDATE")

    def _evals_calc(self, evals_count: int) -> ndarray:
        hamiltonian_mat = self.hamiltonian()
        evals = sparse.linalg.eigsh(
            hamiltonian_mat,
            k=evals_count,
            sigma=0.0,
            which="LM",
            return_eigenvectors=False,
            v0=settings.RANDOM_ARRAY[: self.hilbertdim()],
        )
        return np.sort(evals)

    def _esys_calc(self, evals_count: int) -> Tuple[ndarray, ndarray]:
        hamiltonian_mat = self.hamiltonian()
        evals, evecs = sparse.linalg.eigsh(
            hamiltonian_mat,
            k=evals_count,
            sigma=0.0,
            which="LM",
            return_eigenvectors=True,
            v0=settings.RANDOM_ARRAY[: self.hilbertdim()],
        )
        evals, evecs = spec_utils.order_eigensystem(evals, evecs)
        return evals, evecs

    def get_ECS(self) -> float:
        return 1 / (1 / self.EC + 1 / self.ECJ)

    def set_ECS(self, value) -> None:
        warnings.warn(
            "It is not possible to directly set ECS (except in initialization)."
            " Instead, set EC or ECJ, or use set_EC_via_ECS() to update EC indirectly.",
            Warning,
        )

    ECS = property(get_ECS, set_ECS)

    def set_EC_via_ECS(self, ECS: float) -> None:
        """Helper function to set `EC` by providing `ECS`, keeping `ECJ` constant."""
        self.EC = 1 / (1 / ECS - 1 / self.ECJ)

    def hilbertdim(self) -> int:
        """Returns Hilbert space dimension"""
        return self.grid.pt_count * (2 * self.ncut + 1)

    def potential(self, phi: ndarray, theta: ndarray) -> ndarray:
        """
        Returns
        -------
            value of the potential energy evaluated at phi, theta
        """
        return (
            -2.0 * self.EJ * np.cos(theta) * np.cos(phi - 2.0 * np.pi * self.flux / 2.0)
            + self.EL * phi ** 2
            + 2.0 * self.EJ
            + self.EJ
            * self.dEJ
            * np.sin(theta)
            * np.sin(phi - 2.0 * np.pi * self.flux / 2.0)
        )

    def sparse_kinetic_mat(self) -> csc_matrix:
        """
        Kinetic energy portion of the Hamiltonian.
        Returns
        -------
            matrix representing the kinetic energy operator
        """
        pt_count = self.grid.pt_count
        dim_theta = 2 * self.ncut + 1
        identity_phi = sparse.identity(pt_count, format="csc")
        identity_theta = sparse.identity(dim_theta, format="csc")
        kinetic_matrix_phi = self.grid.second_derivative_matrix(
            prefactor=-2.0 * self.ECJ
        )
        diag_elements = (
            2.0
            * self.ECS
            * np.square(np.arange(-self.ncut + self.ng, self.ncut + 1 + self.ng))
        )
        kinetic_matrix_theta = sparse.dia_matrix(
            (diag_elements, [0]), shape=(dim_theta, dim_theta)
        ).tocsc()
        kinetic_matrix = sparse.kron(
            kinetic_matrix_phi, identity_theta, format="csc"
        ) + sparse.kron(identity_phi, kinetic_matrix_theta, format="csc")
        if self.dCJ != 0:
            kinetic_matrix -= (
                2.0
                * self.ECS
                * self.dCJ
                * self.i_d_dphi_operator()
                * self.n_theta_operator()
            )

        return kinetic_matrix

    def sparse_potential_mat(self) -> csc_matrix:
        """
        Potential energy portion of the Hamiltonian.
        Returns
        -------
            matrix representing the potential energy operator
        """
        pt_count = self.grid.pt_count
        grid_linspace = self.grid.make_linspace()
        dim_theta = 2 * self.ncut + 1

        phi_inductive_vals = self.EL * np.square(grid_linspace)
        phi_inductive_potential = sparse.dia_matrix(
            (phi_inductive_vals, [0]), shape=(pt_count, pt_count)
        ).tocsc()
        phi_cos_vals = np.cos(grid_linspace - 2.0 * np.pi * self.flux / 2.0)
        phi_cos_potential = sparse.dia_matrix(
            (phi_cos_vals, [0]), shape=(pt_count, pt_count)
        ).tocsc()
        phi_sin_vals = np.sin(grid_linspace - 2.0 * np.pi * self.flux / 2.0)
        phi_sin_potential = sparse.dia_matrix(
            (phi_sin_vals, [0]), shape=(pt_count, pt_count)
        ).tocsc()

        theta_cos_potential = (
            -self.EJ
            * (
                sparse.dia_matrix(
                    ([1.0] * dim_theta, [-1]), shape=(dim_theta, dim_theta)
                )
                + sparse.dia_matrix(
                    ([1.0] * dim_theta, [1]), shape=(dim_theta, dim_theta)
                )
            )
        ).tocsc()
        potential_mat = (
            sparse.kron(phi_cos_potential, theta_cos_potential, format="csc")
            + sparse.kron(phi_inductive_potential, self._identity_theta(), format="csc")
            + 2
            * self.EJ
            * sparse.kron(self._identity_phi(), self._identity_theta(), format="csc")
        )
        if self.dEJ != 0:
            potential_mat += (
                self.EJ
                * self.dEJ
                * sparse.kron(phi_sin_potential, self._identity_theta(), format="csc")
                * self.sin_theta_operator()
            )
        return potential_mat

    def hamiltonian(self) -> csc_matrix:
<<<<<<< HEAD
        """Calculates Hamiltonian in basis obtained by discretizing phi and employing charge basis for theta.
=======
        """Calculates Hamiltonian in basis obtained by discretizing phi and employing
        charge basis for theta.

>>>>>>> d8532a3b
        Returns
        -------
            matrix representing the potential energy operator
        """
        return self.sparse_kinetic_mat() + self.sparse_potential_mat()

    def sparse_d_potential_d_flux_mat(self) -> csc_matrix:
<<<<<<< HEAD
        r"""Calculates a of the potential energy w.r.t flux, at the current value of flux,
        as stored in the object.
=======
        r"""Calculates a of the potential energy w.r.t flux, at the current value of
        flux, as stored in the object.

>>>>>>> d8532a3b
        The flux is assumed to be given in the units of the ratio \Phi_{ext}/\Phi_0.
        So if \frac{\partial U}{ \partial \Phi_{\rm ext}}, is needed, the expr returned
        by this function, needs to be multiplied by 1/\Phi_0.
        Returns
        -------
            matrix representing the derivative of the potential energy
        """
        op_1 = sparse.kron(
            self._sin_phi_operator(x=-2.0 * np.pi * self.flux / 2.0),
            self._cos_theta_operator(),
            format="csc",
        )
        op_2 = sparse.kron(
            self._cos_phi_operator(x=-2.0 * np.pi * self.flux / 2.0),
            self._sin_theta_operator(),
            format="csc",
        )
        return -2.0 * np.pi * self.EJ * op_1 - np.pi * self.EJ * self.dEJ * op_2

    def d_hamiltonian_d_flux(self) -> csc_matrix:
<<<<<<< HEAD
        r"""Calculates a derivative of the Hamiltonian w.r.t flux, at the current value of flux,
        as stored in the object.
=======
        r"""Calculates a derivative of the Hamiltonian w.r.t flux, at the current value
        of flux, as stored in the object.

>>>>>>> d8532a3b
        The flux is assumed to be given in the units of the ratio \Phi_{ext}/\Phi_0.
        So if \frac{\partial H}{ \partial \Phi_{\rm ext}}, is needed, the expr returned
        by this function, needs to be multiplied by 1/\Phi_0.
        Returns
        -------
            matrix representing the derivative of the Hamiltonian
        """
        return self.sparse_d_potential_d_flux_mat()

    def sparse_d_potential_d_EJ_mat(self) -> csc_matrix:
        r"""Calculates a of the potential energy w.r.t EJ.
        Returns
        -------
            matrix representing the derivative of the potential energy
        """
        return -2.0 * sparse.kron(
            self._cos_phi_operator(x=-2.0 * np.pi * self.flux / 2.0),
            self._cos_theta_operator(),
            format="csc",
        )

    def d_hamiltonian_d_EJ(self) -> csc_matrix:
        r"""Calculates a derivative of the Hamiltonian w.r.t EJ.
        Returns
        -------
            matrix representing the derivative of the Hamiltonian
        """
        return self.sparse_d_potential_d_EJ_mat()

    def d_hamiltonian_d_ng(self) -> csc_matrix:
        r"""Calculates a derivative of the Hamiltonian w.r.t ng.
        as stored in the object.
        Returns
        -------
            matrix representing the derivative of the Hamiltonian
        """
        return -8 * self.EC * self.n_theta_operator()

    def _identity_phi(self) -> csc_matrix:
        r"""
        Identity operator acting only on the `\phi` Hilbert subspace.
        """
        pt_count = self.grid.pt_count
        return sparse.identity(pt_count, format="csc")

    def _identity_theta(self) -> csc_matrix:
        r"""
        Identity operator acting only on the `\theta` Hilbert subspace.
        """
        dim_theta = 2 * self.ncut + 1
        return sparse.identity(dim_theta, format="csc")

    def i_d_dphi_operator(self) -> csc_matrix:
        r"""
        Operator :math:`i d/d\phi`.
        """
        return sparse.kron(
            self.grid.first_derivative_matrix(prefactor=1j),
            self._identity_theta(),
            format="csc",
        )

    def _phi_operator(self) -> dia_matrix:
        r"""
        Operator :math:`\phi`, acting only on the `\phi` Hilbert subspace.
        """
        pt_count = self.grid.pt_count

        phi_matrix = sparse.dia_matrix((pt_count, pt_count))
        diag_elements = self.grid.make_linspace()
        phi_matrix.setdiag(diag_elements)
        return phi_matrix

    def phi_operator(self) -> csc_matrix:
        r"""
        Operator :math:`\phi`.
        """
        return sparse.kron(self._phi_operator(), self._identity_theta(), format="csc")

    def n_theta_operator(self) -> csc_matrix:
        r"""
        Operator :math:`n_\theta`.
        """
        dim_theta = 2 * self.ncut + 1
        diag_elements = np.arange(-self.ncut, self.ncut + 1)
        n_theta_matrix = sparse.dia_matrix(
            (diag_elements, [0]), shape=(dim_theta, dim_theta)
        ).tocsc()
        return sparse.kron(self._identity_phi(), n_theta_matrix, format="csc")

    def _sin_phi_operator(self, x: float = 0) -> csc_matrix:
        r"""
        Operator :math:`\sin(\phi + x)`, acting only on the `\phi` Hilbert subspace.x
        """
        pt_count = self.grid.pt_count

        vals = np.sin(self.grid.make_linspace() + x)
        sin_phi_matrix = sparse.dia_matrix(
            (vals, [0]), shape=(pt_count, pt_count)
        ).tocsc()
        return sin_phi_matrix

    def _cos_phi_operator(self, x: float = 0) -> csc_matrix:
        r"""
        Operator :math:`\cos(\phi + x)`, acting only on the `\phi` Hilbert subspace.
        """
        pt_count = self.grid.pt_count

        vals = np.cos(self.grid.make_linspace() + x)
        cos_phi_matrix = sparse.dia_matrix(
            (vals, [0]), shape=(pt_count, pt_count)
        ).tocsc()
        return cos_phi_matrix

    def _cos_theta_operator(self) -> csc_matrix:
        r"""
        Operator :math:`\cos(\theta)`, acting only on the `\theta` Hilbert subspace.
        """
        dim_theta = 2 * self.ncut + 1
        cos_theta_matrix = (
            0.5
            * (
                sparse.dia_matrix(
                    ([1.0] * dim_theta, [-1]), shape=(dim_theta, dim_theta)
                )
                + sparse.dia_matrix(
                    ([1.0] * dim_theta, [1]), shape=(dim_theta, dim_theta)
                )
            ).tocsc()
        )
        return cos_theta_matrix

    def cos_theta_operator(self) -> csc_matrix:
        r"""
        Operator :math:`\cos(\theta)`.
        """
        return sparse.kron(
            self._identity_phi(), self._cos_theta_operator(), format="csc"
        )

    def _sin_theta_operator(self) -> csc_matrix:
        r"""
        Operator :math:`\sin(\theta)`, acting only on the `\theta` Hilbert space.
        """
        dim_theta = 2 * self.ncut + 1
        sin_theta_matrix = (
            -0.5
            * 1j
            * (
                sparse.dia_matrix(
                    ([1.0] * dim_theta, [1]), shape=(dim_theta, dim_theta)
                )
                - sparse.dia_matrix(
                    ([1.0] * dim_theta, [-1]), shape=(dim_theta, dim_theta)
                )
            ).tocsc()
        )
        return sin_theta_matrix

    def sin_theta_operator(self) -> csc_matrix:
        r"""
        Operator :math:`\sin(\theta)`.
        """
        return sparse.kron(
            self._identity_phi(), self._sin_theta_operator(), format="csc"
        )

    def plot_potential(
        self,
        theta_grid: Grid1d = None,
        contour_vals: Union[List[float], ndarray] = None,
        **kwargs
    ) -> Tuple[Figure, Axes]:
        """Draw contour plot of the potential energy.
        Parameters
        ----------
        theta_grid:
            used for setting a custom grid for theta; if None use self._default_grid
        contour_vals:
        **kwargs:
            plotting parameters
        """
        theta_grid = theta_grid or self._default_grid

        x_vals = self.grid.make_linspace()
        y_vals = theta_grid.make_linspace()
        return plot.contours(
            x_vals,
            y_vals,
            self.potential,
            contour_vals=contour_vals,
            xlabel=r"$\phi$",
            ylabel=r"$\theta$",
            **kwargs
        )

    def wavefunction(
        self,
        esys: Tuple[ndarray, ndarray] = None,
        which: int = 0,
        theta_grid: Grid1d = None,
    ) -> WaveFunctionOnGrid:
        """Returns a zero-pi wave function in `phi`, `theta` basis
        Parameters
        ----------
        esys:
            eigenvalues, eigenvectors
        which:
             index of desired wave function (default value = 0)
        theta_grid:
            used for setting a custom grid for theta; if None use self._default_grid
        """
        evals_count = max(which + 1, 3)
        if esys is None:
            _, evecs = self.eigensys(evals_count=evals_count)
        else:
            _, evecs = esys

        theta_grid = theta_grid or self._default_grid
        dim_theta = 2 * self.ncut + 1
        state_amplitudes = evecs[:, which].reshape(self.grid.pt_count, dim_theta)

        # Calculate psi_{phi, theta} = sum_n state_amplitudes_{phi, n} A_{n, theta}
        # where a_{n, theta} = 1/sqrt(2 pi) e^{i n theta}
        n_vec = np.arange(-self.ncut, self.ncut + 1)
        theta_vec = theta_grid.make_linspace()
        a_n_theta = np.exp(1j * np.outer(n_vec, theta_vec)) / (2 * np.pi) ** 0.5
        wavefunc_amplitudes = np.matmul(state_amplitudes, a_n_theta).T
        wavefunc_amplitudes = spec_utils.standardize_phases(wavefunc_amplitudes)

        grid2d = discretization.GridSpec(
            np.asarray(
                [
                    [self.grid.min_val, self.grid.max_val, self.grid.pt_count],
                    [theta_grid.min_val, theta_grid.max_val, theta_grid.pt_count],
                ]
            )
        )
        return storage.WaveFunctionOnGrid(grid2d, wavefunc_amplitudes)

    def plot_wavefunction(
        self,
        esys: Tuple[ndarray, ndarray] = None,
        which: int = 0,
        theta_grid: Grid1d = None,
        mode: str = "abs",
        zero_calibrate: bool = True,
        **kwargs
    ) -> Tuple[Figure, Axes]:
        """Plots 2d phase-basis wave function.
        Parameters
        ----------
        esys:
            eigenvalues, eigenvectors as obtained from `.eigensystem()`
        which:
            index of wave function to be plotted (default value = (0)
        theta_grid:
            used for setting a custom grid for theta; if None use self._default_grid
        mode:
            choices as specified in `constants.MODE_FUNC_DICT`
            (default value = 'abs_sqr')
        zero_calibrate:
            if True, colors are adjusted to use zero wavefunction amplitude as the
            neutral color in the palette
        **kwargs:
            plot options
        """
        theta_grid = theta_grid or self._default_grid

        amplitude_modifier = constants.MODE_FUNC_DICT[mode]
        wavefunc = self.wavefunction(esys, theta_grid=theta_grid, which=which)
        wavefunc.amplitudes = amplitude_modifier(wavefunc.amplitudes)
        return plot.wavefunction2d(
            wavefunc,
            zero_calibrate=zero_calibrate,
            xlabel=r"$\phi$",
            ylabel=r"$\theta$",
            **kwargs
        )<|MERGE_RESOLUTION|>--- conflicted
+++ resolved
@@ -12,9 +12,11 @@
 
 import os
 import warnings
+
 from typing import Any, Dict, List, Optional, Tuple, Union
 
 import numpy as np
+
 from matplotlib.axes import Axes
 from matplotlib.figure import Figure
 from numpy import ndarray
@@ -33,6 +35,7 @@
 import scqubits.ui.qubit_widget as ui
 import scqubits.utils.plotting as plot
 import scqubits.utils.spectrum_utils as spec_utils
+
 from scqubits.core.discretization import Grid1d
 from scqubits.core.noise import NoisySystem
 from scqubits.core.storage import WaveFunctionOnGrid
@@ -49,32 +52,24 @@
 
 class ZeroPi(base.QubitBaseClass, serializers.Serializable, NoisyZeroPi):
     r"""Zero-Pi Qubit
+
     | [1] Brooks et al., Physical Review A, 87(5), 052306 (2013). http://doi.org/10.1103/PhysRevA.87.052306
     | [2] Dempster et al., Phys. Rev. B, 90, 094518 (2014). http://doi.org/10.1103/PhysRevB.90.094518
     | [3] Groszkowski et al., New J. Phys. 20, 043053 (2018). https://doi.org/10.1088/1367-2630/aab7cd
-<<<<<<< HEAD
-    Zero-Pi qubit without coupling to the `zeta` mode, i.e., no disorder in `EC` and `EL`,
-    see Eq. (4) in Groszkowski et al., New J. Phys. 20, 043053 (2018),
-=======
 
     Zero-Pi qubit without coupling to the `zeta` mode, i.e., no disorder in `EC` and 
     `EL`, see Eq. (4) in Groszkowski et al., New J. Phys. 20, 043053 (2018),
 
->>>>>>> d8532a3b
     .. math::
+
         H &= -2E_\text{CJ}\partial_\phi^2+2E_{\text{C}\Sigma}(i\partial_\theta-n_g)^2
                +2E_{C\Sigma}dC_J\,\partial_\phi\partial_\theta
                -2E_\text{J}\cos\theta\cos(\phi-\varphi_\text{ext}/2)+E_L\phi^2\\
           &\qquad +2E_\text{J} + E_J dE_J \sin\theta\sin(\phi-\phi_\text{ext}/2).
-<<<<<<< HEAD
-    Formulation of the Hamiltonian matrix proceeds by discretization of the `phi` variable, and using charge basis for
-    the `theta` variable.
-=======
 
     Formulation of the Hamiltonian matrix proceeds by discretization of the `phi` 
     variable, and using charge basis for the `theta` variable.
 
->>>>>>> d8532a3b
     Parameters
     ----------
     EJ:
@@ -290,6 +285,7 @@
     def sparse_kinetic_mat(self) -> csc_matrix:
         """
         Kinetic energy portion of the Hamiltonian.
+
         Returns
         -------
             matrix representing the kinetic energy operator
@@ -326,6 +322,7 @@
     def sparse_potential_mat(self) -> csc_matrix:
         """
         Potential energy portion of the Hamiltonian.
+
         Returns
         -------
             matrix representing the potential energy operator
@@ -375,13 +372,9 @@
         return potential_mat
 
     def hamiltonian(self) -> csc_matrix:
-<<<<<<< HEAD
-        """Calculates Hamiltonian in basis obtained by discretizing phi and employing charge basis for theta.
-=======
         """Calculates Hamiltonian in basis obtained by discretizing phi and employing
         charge basis for theta.
 
->>>>>>> d8532a3b
         Returns
         -------
             matrix representing the potential energy operator
@@ -389,17 +382,13 @@
         return self.sparse_kinetic_mat() + self.sparse_potential_mat()
 
     def sparse_d_potential_d_flux_mat(self) -> csc_matrix:
-<<<<<<< HEAD
-        r"""Calculates a of the potential energy w.r.t flux, at the current value of flux,
-        as stored in the object.
-=======
         r"""Calculates a of the potential energy w.r.t flux, at the current value of
         flux, as stored in the object.
 
->>>>>>> d8532a3b
         The flux is assumed to be given in the units of the ratio \Phi_{ext}/\Phi_0.
         So if \frac{\partial U}{ \partial \Phi_{\rm ext}}, is needed, the expr returned
         by this function, needs to be multiplied by 1/\Phi_0.
+
         Returns
         -------
             matrix representing the derivative of the potential energy
@@ -417,17 +406,13 @@
         return -2.0 * np.pi * self.EJ * op_1 - np.pi * self.EJ * self.dEJ * op_2
 
     def d_hamiltonian_d_flux(self) -> csc_matrix:
-<<<<<<< HEAD
-        r"""Calculates a derivative of the Hamiltonian w.r.t flux, at the current value of flux,
-        as stored in the object.
-=======
         r"""Calculates a derivative of the Hamiltonian w.r.t flux, at the current value
         of flux, as stored in the object.
 
->>>>>>> d8532a3b
         The flux is assumed to be given in the units of the ratio \Phi_{ext}/\Phi_0.
         So if \frac{\partial H}{ \partial \Phi_{\rm ext}}, is needed, the expr returned
         by this function, needs to be multiplied by 1/\Phi_0.
+
         Returns
         -------
             matrix representing the derivative of the Hamiltonian
@@ -436,6 +421,7 @@
 
     def sparse_d_potential_d_EJ_mat(self) -> csc_matrix:
         r"""Calculates a of the potential energy w.r.t EJ.
+
         Returns
         -------
             matrix representing the derivative of the potential energy
@@ -448,6 +434,7 @@
 
     def d_hamiltonian_d_EJ(self) -> csc_matrix:
         r"""Calculates a derivative of the Hamiltonian w.r.t EJ.
+
         Returns
         -------
             matrix representing the derivative of the Hamiltonian
@@ -457,6 +444,7 @@
     def d_hamiltonian_d_ng(self) -> csc_matrix:
         r"""Calculates a derivative of the Hamiltonian w.r.t ng.
         as stored in the object.
+
         Returns
         -------
             matrix representing the derivative of the Hamiltonian
@@ -599,6 +587,7 @@
         **kwargs
     ) -> Tuple[Figure, Axes]:
         """Draw contour plot of the potential energy.
+
         Parameters
         ----------
         theta_grid:
@@ -628,6 +617,7 @@
         theta_grid: Grid1d = None,
     ) -> WaveFunctionOnGrid:
         """Returns a zero-pi wave function in `phi`, `theta` basis
+
         Parameters
         ----------
         esys:
@@ -675,6 +665,7 @@
         **kwargs
     ) -> Tuple[Figure, Axes]:
         """Plots 2d phase-basis wave function.
+
         Parameters
         ----------
         esys:
