# conftest.py  ---  for use with pytest
#
# This file is part of scqubits.
#
#    Copyright (c) 2019 and later, Jens Koch and Peter Groszkowski
#    All rights reserved.
#
#    This source code is licensed under the BSD-style license found in the
#    LICENSE file in the root directory of this source tree.
#######################################################################################################################


import os

import matplotlib
import matplotlib.pyplot as plt
import numpy as np
from scipy.optimize import check_grad
import pytest

import scqubits as scq
import scqubits.settings
import scqubits.utils.plotting as plot

from scqubits.core.storage import SpectrumData
from scqubits.settings import IN_IPYTHON

if not IN_IPYTHON:
    matplotlib.use("Agg")


TESTDIR, _ = os.path.split(scqubits.__file__)
TESTDIR = os.path.join(TESTDIR, "tests", "")
DATADIR = os.path.join(TESTDIR, "data", "")


def pytest_addoption(parser):
    parser.addoption(
        "--num_cpus", action="store", default=1, help="number of cores to be used"
    )
    parser.addoption(
        "--io_type",
        action="store",
        default="hdf5",
        help="Serializable file type to be used",
    )


@pytest.fixture(scope="session")
def num_cpus(pytestconfig):
    return int(pytestconfig.getoption("num_cpus"))


@pytest.fixture(scope="session")
def io_type(pytestconfig):
    return pytestconfig.getoption("io_type")


@pytest.mark.usefixtures("num_cpus", "io_type")
class BaseTest:
    """Used as base class for pytests of qubit classes"""

    qbt = None

    @pytest.fixture(autouse=True)
    def set_tmpdir(self, request):
        """Pytest fixture that provides a temporary directory for writing test files"""
        setattr(self, "tmpdir", request.getfixturevalue("tmpdir"))

    @classmethod
    def teardown_class(cls):
        plt.close("all")

    def eigenvals(self, io_type, evals_reference):
        evals_count = len(evals_reference)
        evals_tst = self.qbt.eigenvals(
            evals_count=evals_count, filename=self.tmpdir + "test." + io_type
        )
        assert np.allclose(evals_reference, evals_tst)

    def eigenvecs(self, io_type, evecs_reference):
        evals_count = evecs_reference.shape[1]
<<<<<<< HEAD
        _, evecs_tst = self.qbt.eigensys(evals_count=evals_count, filename=self.tmpdir + 'test.' + io_type)
        assert np.allclose(np.abs(evecs_reference), np.abs(evecs_tst), atol=1e-06)
=======
        _, evecs_tst = self.qbt.eigensys(
            evals_count=evals_count, filename=self.tmpdir + "test." + io_type
        )
        assert np.allclose(np.abs(evecs_reference), np.abs(evecs_tst))
>>>>>>> df994ef5

    def plot_evals_vs_paramvals(self, num_cpus, param_name, param_list):
        self.qbt.plot_evals_vs_paramvals(
            param_name,
            param_list,
            evals_count=5,
            subtract_ground=True,
            filename=self.tmpdir + "test",
            num_cpus=num_cpus,
        )

    def get_spectrum_vs_paramvals(
        self,
        num_cpus,
        io_type,
        param_name,
        param_list,
        evals_reference,
        evecs_reference,
    ):
        evals_count = len(evals_reference[0])
<<<<<<< HEAD
        calculated_spectrum = self.qbt.get_spectrum_vs_paramvals(param_name, param_list, evals_count=evals_count,
                                                                 subtract_ground=False, get_eigenstates=True,
                                                                 num_cpus=num_cpus)
        calculated_spectrum.filewrite(filename=self.tmpdir + 'test.' + io_type)
        assert np.allclose(evals_reference, calculated_spectrum.energy_table)
        assert np.allclose(np.abs(evecs_reference), np.abs(calculated_spectrum.state_table), atol=1e-06)
=======
        calculated_spectrum = self.qbt.get_spectrum_vs_paramvals(
            param_name,
            param_list,
            evals_count=evals_count,
            subtract_ground=False,
            get_eigenstates=True,
            num_cpus=num_cpus,
        )
        calculated_spectrum.filewrite(filename=self.tmpdir + "test." + io_type)

        assert np.allclose(evals_reference, calculated_spectrum.energy_table)
        assert np.allclose(
            np.abs(evecs_reference), np.abs(calculated_spectrum.state_table), atol=1e-07
        )
>>>>>>> df994ef5

    def matrixelement_table(self, io_type, op, matelem_reference, op_arg=None):
        evals_count = len(matelem_reference)
<<<<<<< HEAD
        calculated_matrix = self.qbt.matrixelement_table(op, operator_args=op_arg, evecs=None, evals_count=evals_count,
                                                         filename=self.tmpdir + 'test.' + io_type)
        assert np.allclose(np.abs(matelem_reference), np.abs(calculated_matrix), atol=1e-8)
=======
        calculated_matrix = self.qbt.matrixelement_table(
            op,
            evecs=None,
            evals_count=evals_count,
            filename=self.tmpdir + "test." + io_type,
        )
        assert np.allclose(np.abs(matelem_reference), np.abs(calculated_matrix))
>>>>>>> df994ef5

    def plot_matrixelements(self, op, evals_count=7, op_arg=None):
        self.qbt.plot_matrixelements(op, operator_args=op_arg, evecs=None, evals_count=evals_count)

    def print_matrixelements(self, op, op_arg=None):
        mat_data = self.qbt.matrixelement_table(op, operator_args=op_arg)
        plot.print_matrix(abs(mat_data))

<<<<<<< HEAD
    def plot_matelem_vs_paramvals(self, num_cpus, op, param_name, param_list, select_elems, op_arg=None):
        self.qbt.plot_matelem_vs_paramvals(op, param_name, param_list, operator_args=op_arg, select_elems=select_elems,
                                           filename=self.tmpdir + 'test', num_cpus=num_cpus)
=======
    def plot_matelem_vs_paramvals(
        self, num_cpus, op, param_name, param_list, select_elems
    ):
        self.qbt.plot_matelem_vs_paramvals(
            op,
            param_name,
            param_list,
            select_elems=select_elems,
            filename=self.tmpdir + "test",
            num_cpus=num_cpus,
        )

    def test_file_io(self):
        self.qbt = self.qbt_type.create()
        self.qbt.filewrite(self.tmpdir + "test.h5")
        qbt_copy = scq.read(self.tmpdir + "test.h5")
        assert self.qbt == qbt_copy
>>>>>>> df994ef5


@pytest.mark.usefixtures("num_cpus", "io_type")
class StandardTests(BaseTest):
    @classmethod
    def setup_class(cls):
        cls.qbt = None
        cls.qbt_type = None
        cls.file_str = ""
        cls.op1_str = ""
        cls.op2_str = ""
        cls.param_name = ""
        cls.param_list = None
        cls.compare_qbt_type = None
        cls.compare_file_str = ''

    def test_hamiltonian_is_hermitean(self, io_type):
        testname = self.file_str + "_1." + io_type
        specdata = SpectrumData.create_from_file(DATADIR + testname)
        self.qbt = self.qbt_type(**specdata.system_params)
        hamiltonian = self.qbt.hamiltonian()
        assert np.isclose(np.max(np.abs(hamiltonian - hamiltonian.conj().T)), 0.0)

    def test_eigenvals(self, io_type):
        testname = self.file_str + "_1." + io_type
        specdata = SpectrumData.create_from_file(DATADIR + testname)
        self.qbt = self.qbt_type(**specdata.system_params)
        evals_reference = specdata.energy_table
        return self.eigenvals(io_type, evals_reference)

    def test_eigenvecs(self, io_type):
        testname = self.file_str + "_2." + io_type
        specdata = SpectrumData.create_from_file(DATADIR + testname)
        self.qbt = self.qbt_type(**specdata.system_params)
        evecs_reference = specdata.state_table
        return self.eigenvecs(io_type, evecs_reference)

    def test_plot_wavefunction(self, io_type):
        testname = self.file_str + "_1." + io_type
        specdata = SpectrumData.create_from_file(DATADIR + testname)
        self.qbt = self.qbt_type(**specdata.system_params)
        self.qbt.plot_wavefunction(esys=None, which=5, mode="real")
        self.qbt.plot_wavefunction(esys=None, which=9, mode="abs_sqr")

    def test_plot_evals_vs_paramvals(self, num_cpus, io_type):
        testname = self.file_str + "_1." + io_type
        specdata = SpectrumData.create_from_file(DATADIR + testname)
        self.qbt = self.qbt_type(**specdata.system_params)
        return self.plot_evals_vs_paramvals(num_cpus, self.param_name, self.param_list)

    def test_get_spectrum_vs_paramvals(self, num_cpus, io_type):
        testname = self.file_str + "_4." + io_type
        specdata = SpectrumData.create_from_file(DATADIR + testname)
        self.qbt = self.qbt_type(**specdata.system_params)
        self.param_list = specdata.param_vals
        evecs_reference = specdata.state_table
        evals_reference = specdata.energy_table
        return self.get_spectrum_vs_paramvals(
            num_cpus,
            io_type,
            self.param_name,
            self.param_list,
            evals_reference,
            evecs_reference,
        )

    def test_matrixelement_table(self, io_type):
        testname = self.file_str + "_5." + io_type
        specdata = SpectrumData.create_from_file(DATADIR + testname)
        self.qbt = self.qbt_type(**specdata.system_params)
        matelem_reference = specdata.matrixelem_table
        op_arg = None
        if hasattr(self, 'op1_arg'):
            op_arg = self.op1_arg
        return self.matrixelement_table(io_type, self.op1_str, matelem_reference, op_arg=op_arg)

    def test_plot_matrixelements(self, io_type):
        testname = self.file_str + "_1." + io_type
        specdata = SpectrumData.create_from_file(DATADIR + testname)
        self.qbt = self.qbt_type(**specdata.system_params)
        op_arg = None
        if hasattr(self, 'op1_arg'):
            op_arg = self.op1_arg
        self.plot_matrixelements(self.op1_str, evals_count=10, op_arg=op_arg)

    def test_print_matrixelements(self, io_type):
        testname = self.file_str + "_1." + io_type
        specdata = SpectrumData.create_from_file(DATADIR + testname)
        self.qbt = self.qbt_type(**specdata.system_params)
        op_arg = None
        if hasattr(self, 'op2_arg'):
            op_arg = self.op2_arg
        self.print_matrixelements(self.op2_str, op_arg=op_arg)

    def test_plot_matelem_vs_paramvals(self, num_cpus, io_type):
        testname = self.file_str + "_1." + io_type
        specdata = SpectrumData.create_from_file(DATADIR + testname)
        self.qbt = self.qbt_type(**specdata.system_params)
<<<<<<< HEAD
        op_arg = None
        if hasattr(self, 'op1_arg'):
            op_arg = self.op1_arg
        self.plot_matelem_vs_paramvals(num_cpus, self.op1_str, self.param_name, self.param_list,
                                       select_elems=[(0, 0), (1, 4), (1, 0)], op_arg=op_arg)

    def test_plot_potential(self, io_type):
        testname = self.file_str + '_1.' + io_type
        specdata = SpectrumData.create_from_file(DATADIR + testname)
        self.qbt = self.qbt_type(**specdata.system_params)
        if 'plot_potential' not in dir(self.qbt):
            pytest.skip('This is expected, no reason for concern.')
        self.qbt.plot_potential()


class VTBTestFunctions(StandardTests):
    def test_gamma_matrix(self, io_type):
        testname = self.file_str + '_1.' + io_type
        specdata = SpectrumData.create_from_file(DATADIR + testname)
        self.qbt = self.qbt_type(**specdata.system_params)
        gamma_matrix = self.qbt.gamma_matrix()
        reference_gamma_matrix = specdata.gamma_matrix
        assert np.allclose(reference_gamma_matrix, gamma_matrix)

    def test_eigensystem_normal_modes(self, io_type):
        testname = self.file_str + '_1.' + io_type
        specdata = SpectrumData.create_from_file(DATADIR + testname)
        self.qbt = self.qbt_type(**specdata.system_params)
        omega_squared, normal_mode_eigenvectors = self.qbt.eigensystem_normal_modes()
        ref_omega_squared, ref_normal_mode_eigenvectors = specdata.eigensystem_normal_modes
        assert np.allclose(ref_omega_squared, omega_squared)
        assert np.allclose(np.abs(ref_normal_mode_eigenvectors), np.abs(normal_mode_eigenvectors))

    def test_Xi_matrix(self, io_type):
        testname = self.file_str + '_1.' + io_type
        specdata = SpectrumData.create_from_file(DATADIR + testname)
        self.qbt = self.qbt_type(**specdata.system_params)
        Xi_matrix = self.qbt.Xi_matrix()
        reference_Xi_matrix = specdata.Xi_matrix
        assert np.allclose(np.abs(reference_Xi_matrix), np.abs(Xi_matrix))

    def test_kinetic_matrix(self, io_type):
        testname = self.file_str + '_1.' + io_type
        specdata = SpectrumData.create_from_file(DATADIR + testname)
        self.qbt = self.qbt_type(**specdata.system_params)
        kinetic_matrix = self.qbt.kinetic_matrix()
        reference_kinetic_matrix = specdata.kinetic_matrix
        assert np.allclose(np.abs(reference_kinetic_matrix), np.abs(kinetic_matrix), atol=1e-6)

    def test_potential_matrix(self, io_type):
        testname = self.file_str + '_1.' + io_type
        specdata = SpectrumData.create_from_file(DATADIR + testname)
        self.qbt = self.qbt_type(**specdata.system_params)
        potential_matrix = self.qbt.potential_matrix()
        reference_potential_matrix = specdata.potential_matrix
        assert np.allclose(np.abs(reference_potential_matrix), np.abs(potential_matrix), atol=1e-6)

    def test_inner_product_matrix(self, io_type):
        testname = self.file_str + '_1.' + io_type
        specdata = SpectrumData.create_from_file(DATADIR + testname)
        self.qbt = self.qbt_type(**specdata.system_params)
        inner_product_matrix = self.qbt.inner_product_matrix()
        reference_inner_product_matrix = specdata.inner_product_matrix
        assert np.allclose(np.abs(reference_inner_product_matrix), np.abs(inner_product_matrix), atol=1e-6)

    def test_transfer_matrix_comparison(self, io_type):
        testname = self.file_str + '_1.' + io_type
        specdata = SpectrumData.create_from_file(DATADIR + testname)
        self.qbt = self.qbt_type(**specdata.system_params)
        transfer_matrix = self.qbt.transfer_matrix()
        reference_transfer_matrix = specdata.transfer_matrix
        assert np.allclose(np.abs(reference_transfer_matrix), np.abs(transfer_matrix), atol=1e-6)

    def test_compare_eigenvals_with_Qubit(self, io_type):
        num_compare = 3
        compare_name = self.compare_file_str + '_1.' + io_type
        exact_specdata = SpectrumData.create_from_file(DATADIR + compare_name)
        evals_reference = exact_specdata.energy_table[0:num_compare]
        system_params = exact_specdata.system_params
        system_params.pop('ncut')
        self.qbt = self.initialize_vtb_qbt(system_params)
        evals_count = len(evals_reference)
        evals_tst = self.qbt.eigenvals(evals_count=evals_count, filename=self.tmpdir + 'test.' + io_type)
        assert np.allclose(evals_reference, evals_tst, rtol=1e-2)

    def test_compare_spectrum_vs_paramvals_with_Qubit(self, io_type):
        num_compare = 3
        compare_name = self.compare_file_str + '_4.' + io_type
        exact_specdata = SpectrumData.create_from_file(DATADIR + compare_name)
        evals_reference = exact_specdata.energy_table[:, 0:num_compare]
        system_params = exact_specdata.system_params
        system_params.pop('ncut')
        self.qbt = self.initialize_vtb_qbt(system_params)
        self.compare_spectrum_vs_paramvals(io_type=io_type, param_name=exact_specdata.param_name,
                                           param_list=exact_specdata.param_vals, evals_reference=evals_reference)

    def compare_spectrum_vs_paramvals(self, io_type, param_name, param_list, evals_reference):
        evals_count = len(evals_reference[0])
        calculated_spectrum = self.qbt.get_spectrum_vs_paramvals(param_name, param_list, evals_count=evals_count,
                                                                 subtract_ground=False, get_eigenstates=False)
        calculated_spectrum.filewrite(filename=self.tmpdir + 'test.' + io_type)

        assert np.allclose(evals_reference, calculated_spectrum.energy_table, rtol=1e-2)

    def test_hamiltonian_is_hermitean(self, io_type):
        testname = self.file_str + '_1.' + io_type
        specdata = SpectrumData.create_from_file(DATADIR + testname)
        self.qbt = self.qbt_type(**specdata.system_params)
        transfer_matrix = self.qbt.transfer_matrix()
        assert np.isclose(np.max(np.abs(transfer_matrix - transfer_matrix.conj().T)), 0.0)

    def test_harmonic_length_optimization_gradient(self, io_type):
        testname = self.file_str + '_1.' + io_type
        specdata = SpectrumData.create_from_file(DATADIR + testname)
        self.qbt = self.qbt_type(**specdata.system_params)
        sorted_minima_dict = self.qbt.sorted_minima_dict
        retained_unit_cell_displacement_vectors = self.qbt.find_relevant_unit_cell_vectors()
        Xi = self.qbt.Xi_matrix()
        EC_mat = self.qbt.EC_matrix()
        error = check_grad(self.qbt._evals_calc_variational,
                           self.qbt._gradient_evals_calc_variational,
                           np.ones(self.qbt.number_degrees_freedom), sorted_minima_dict[0], 0, EC_mat, Xi,
                           retained_unit_cell_displacement_vectors)
        assert np.allclose(error, 0.0, atol=1e-5)

    def initialize_vtb_qbt(self, system_params):
        return self.qbt_type(**system_params, maximum_periodic_vector_length=8, num_exc=4)

    def test_plot_matelem_vs_paramvals(self, num_cpus, io_type):
        pytest.skip('broken for vtb due to hilbertdim varying with flux')
=======
        self.plot_matelem_vs_paramvals(
            num_cpus,
            self.op1_str,
            self.param_name,
            self.param_list,
            select_elems=[(0, 0), (1, 4), (1, 0)],
        )

    def test_plot_potential(self, io_type):
        testname = self.file_str + "_1.hdf5"
        specdata = SpectrumData.create_from_file(DATADIR + testname)
        self.qbt = self.qbt_type(**specdata.system_params)
        if "plot_potential" not in dir(self.qbt):
            pytest.skip("This is expected, no reason for concern.")
        self.qbt.plot_potential()
>>>>>>> df994ef5
<|MERGE_RESOLUTION|>--- conflicted
+++ resolved
@@ -80,15 +80,10 @@
 
     def eigenvecs(self, io_type, evecs_reference):
         evals_count = evecs_reference.shape[1]
-<<<<<<< HEAD
-        _, evecs_tst = self.qbt.eigensys(evals_count=evals_count, filename=self.tmpdir + 'test.' + io_type)
-        assert np.allclose(np.abs(evecs_reference), np.abs(evecs_tst), atol=1e-06)
-=======
         _, evecs_tst = self.qbt.eigensys(
             evals_count=evals_count, filename=self.tmpdir + "test." + io_type
         )
         assert np.allclose(np.abs(evecs_reference), np.abs(evecs_tst))
->>>>>>> df994ef5
 
     def plot_evals_vs_paramvals(self, num_cpus, param_name, param_list):
         self.qbt.plot_evals_vs_paramvals(
@@ -110,14 +105,6 @@
         evecs_reference,
     ):
         evals_count = len(evals_reference[0])
-<<<<<<< HEAD
-        calculated_spectrum = self.qbt.get_spectrum_vs_paramvals(param_name, param_list, evals_count=evals_count,
-                                                                 subtract_ground=False, get_eigenstates=True,
-                                                                 num_cpus=num_cpus)
-        calculated_spectrum.filewrite(filename=self.tmpdir + 'test.' + io_type)
-        assert np.allclose(evals_reference, calculated_spectrum.energy_table)
-        assert np.allclose(np.abs(evecs_reference), np.abs(calculated_spectrum.state_table), atol=1e-06)
-=======
         calculated_spectrum = self.qbt.get_spectrum_vs_paramvals(
             param_name,
             param_list,
@@ -132,23 +119,17 @@
         assert np.allclose(
             np.abs(evecs_reference), np.abs(calculated_spectrum.state_table), atol=1e-07
         )
->>>>>>> df994ef5
 
     def matrixelement_table(self, io_type, op, matelem_reference, op_arg=None):
         evals_count = len(matelem_reference)
-<<<<<<< HEAD
-        calculated_matrix = self.qbt.matrixelement_table(op, operator_args=op_arg, evecs=None, evals_count=evals_count,
-                                                         filename=self.tmpdir + 'test.' + io_type)
-        assert np.allclose(np.abs(matelem_reference), np.abs(calculated_matrix), atol=1e-8)
-=======
         calculated_matrix = self.qbt.matrixelement_table(
             op,
+            operator_args=op_arg,
             evecs=None,
             evals_count=evals_count,
             filename=self.tmpdir + "test." + io_type,
         )
         assert np.allclose(np.abs(matelem_reference), np.abs(calculated_matrix))
->>>>>>> df994ef5
 
     def plot_matrixelements(self, op, evals_count=7, op_arg=None):
         self.qbt.plot_matrixelements(op, operator_args=op_arg, evecs=None, evals_count=evals_count)
@@ -157,18 +138,14 @@
         mat_data = self.qbt.matrixelement_table(op, operator_args=op_arg)
         plot.print_matrix(abs(mat_data))
 
-<<<<<<< HEAD
-    def plot_matelem_vs_paramvals(self, num_cpus, op, param_name, param_list, select_elems, op_arg=None):
-        self.qbt.plot_matelem_vs_paramvals(op, param_name, param_list, operator_args=op_arg, select_elems=select_elems,
-                                           filename=self.tmpdir + 'test', num_cpus=num_cpus)
-=======
     def plot_matelem_vs_paramvals(
-        self, num_cpus, op, param_name, param_list, select_elems
+        self, num_cpus, op, param_name, param_list, select_elems, op_arg=None
     ):
         self.qbt.plot_matelem_vs_paramvals(
             op,
             param_name,
             param_list,
+            operator_args=op_arg,
             select_elems=select_elems,
             filename=self.tmpdir + "test",
             num_cpus=num_cpus,
@@ -179,7 +156,6 @@
         self.qbt.filewrite(self.tmpdir + "test.h5")
         qbt_copy = scq.read(self.tmpdir + "test.h5")
         assert self.qbt == qbt_copy
->>>>>>> df994ef5
 
 
 @pytest.mark.usefixtures("num_cpus", "io_type")
@@ -278,19 +254,26 @@
         testname = self.file_str + "_1." + io_type
         specdata = SpectrumData.create_from_file(DATADIR + testname)
         self.qbt = self.qbt_type(**specdata.system_params)
-<<<<<<< HEAD
         op_arg = None
         if hasattr(self, 'op1_arg'):
             op_arg = self.op1_arg
         self.plot_matelem_vs_paramvals(num_cpus, self.op1_str, self.param_name, self.param_list,
                                        select_elems=[(0, 0), (1, 4), (1, 0)], op_arg=op_arg)
+        self.plot_matelem_vs_paramvals(
+            num_cpus,
+            self.op1_str,
+            self.param_name,
+            self.param_list,
+            select_elems=[(0, 0), (1, 4), (1, 0)],
+            op_arg=op_arg
+        )
 
     def test_plot_potential(self, io_type):
-        testname = self.file_str + '_1.' + io_type
-        specdata = SpectrumData.create_from_file(DATADIR + testname)
-        self.qbt = self.qbt_type(**specdata.system_params)
-        if 'plot_potential' not in dir(self.qbt):
-            pytest.skip('This is expected, no reason for concern.')
+        testname = self.file_str + "_1.hdf5"
+        specdata = SpectrumData.create_from_file(DATADIR + testname)
+        self.qbt = self.qbt_type(**specdata.system_params)
+        if "plot_potential" not in dir(self.qbt):
+            pytest.skip("This is expected, no reason for concern.")
         self.qbt.plot_potential()
 
 
@@ -408,21 +391,4 @@
         return self.qbt_type(**system_params, maximum_periodic_vector_length=8, num_exc=4)
 
     def test_plot_matelem_vs_paramvals(self, num_cpus, io_type):
-        pytest.skip('broken for vtb due to hilbertdim varying with flux')
-=======
-        self.plot_matelem_vs_paramvals(
-            num_cpus,
-            self.op1_str,
-            self.param_name,
-            self.param_list,
-            select_elems=[(0, 0), (1, 4), (1, 0)],
-        )
-
-    def test_plot_potential(self, io_type):
-        testname = self.file_str + "_1.hdf5"
-        specdata = SpectrumData.create_from_file(DATADIR + testname)
-        self.qbt = self.qbt_type(**specdata.system_params)
-        if "plot_potential" not in dir(self.qbt):
-            pytest.skip("This is expected, no reason for concern.")
-        self.qbt.plot_potential()
->>>>>>> df994ef5
+        pytest.skip('broken for vtb due to hilbertdim varying with flux')