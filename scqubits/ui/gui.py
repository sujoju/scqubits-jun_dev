--- conflicted
+++ resolved
@@ -88,8 +88,6 @@
     def __init__(self):
         scq.settings.PROGRESSBAR_DISABLED = False
         scq.settings.T1_DEFAULT_WARNING = False
-<<<<<<< HEAD
-=======
         if _HAS_WIDGET_BACKEND and StrictVersion(
             matplotlib.__version__
         ) < StrictVersion("3.5.1"):
@@ -97,7 +95,6 @@
                 "The widget backend requires Matplotlib >=3.5.1 for proper functioning",
                 UserWarning,
             )
->>>>>>> b54c6ff6
 
         # Display Elements
         self.fig: Figure
@@ -207,31 +204,20 @@
             noise_params.append("A_cc")
         if "tphi_1_over_f_ng" in noise_channels:
             noise_params.append("A_ng")
-<<<<<<< HEAD
-        if "t1_charge_impedance" in noise_channels or "t1_flux_bias_line" in noise_channels:
-=======
         if (
             "t1_charge_impedance" in noise_channels
             or "t1_flux_bias_line" in noise_channels
         ):
->>>>>>> b54c6ff6
             noise_params.append("R_0")
         if "t1_flux_bias_line" in noise_channels:
             noise_params.append("M")
         if "t1_quasiparticle_tunneling" in noise_channels:
             noise_params.append("x_qp")
             noise_params.append("Delta")
-<<<<<<< HEAD
-        
-        for noise_param in noise_params:
-            self.noise_param_widgets[noise_param] = FloatText(
-                value=noise.NOISE_PARAMS[noise_param], 
-=======
 
         for noise_param in noise_params:
             self.noise_param_widgets[noise_param] = FloatText(
                 value=noise.NOISE_PARAMS[noise_param],
->>>>>>> b54c6ff6
                 disalbed=False,
                 description=noise_param,
                 step=0.001,
@@ -353,31 +339,6 @@
                 disabled=False,
                 description="Scale",
                 step=0.01,
-<<<<<<< HEAD
-                layout=std_layout
-            ),
-            "i_text": IntText(
-                value = 1,
-                disabled=False,
-                description="i",
-                step=1,
-                layout=std_layout
-            ),
-            "j_text": IntText(
-                value = 0,
-                disabled=False,
-                description="j",
-                step=1,
-                layout=std_layout
-            ),
-            "t1_checkbox": Checkbox(
-                value=False, description="Effective T1", disabled=False, indent=False,
-                layout=std_layout
-            ),
-            "t2_checkbox": Checkbox(
-                value=False, description="Effective T2", disabled=False, indent=False,
-                layout=std_layout
-=======
                 layout=std_layout,
             ),
             "i_text": IntText(
@@ -399,7 +360,6 @@
                 disabled=False,
                 indent=False,
                 layout=std_layout,
->>>>>>> b54c6ff6
             ),
         }
 
@@ -756,11 +716,7 @@
         if new_min <= 0 or ("cut" in widget_name and new_min == 1):
             if widget_name == "highest_state_slider":
                 new_min = 1
-<<<<<<< HEAD
-            elif widget_name == "wavefunction_domain_slider" or widget_name == "flux":
-=======
             elif widget_name in ("phi", "theta", "zeta", "flux", "grid"):
->>>>>>> b54c6ff6
                 pass
             elif widget_name == "wavefunction_scale_slider":
                 new_min = text_widget["min"].step
@@ -844,15 +800,11 @@
             "common_params_dropdown",
             "link_HTML",
         ]
-<<<<<<< HEAD
-        total_dict = {**self.qubit_params_widgets, **self.qubit_plot_options_widgets, **self.noise_param_widgets}
-=======
         total_dict = {
             **self.qubit_params_widgets,
             **self.qubit_plot_options_widgets,
             **self.noise_param_widgets,
         }
->>>>>>> b54c6ff6
         for widget_name, widget in total_dict.items():
             if widget_name not in qubit_plot_options_blacklist:
                 widget.observe(self.plot_refresh, names="value")
@@ -865,27 +817,19 @@
             "common_params_dropdown",
             "link_HTML",
         ]
-<<<<<<< HEAD
-        total_dict = {**self.qubit_params_widgets, **self.qubit_plot_options_widgets, **self.noise_param_widgets}
-=======
         total_dict = {
             **self.qubit_params_widgets,
             **self.qubit_plot_options_widgets,
             **self.noise_param_widgets,
         }
->>>>>>> b54c6ff6
         for widget_name, widget in total_dict.items():
             if widget_name not in qubit_plot_options_blacklist:
                 widget.unobserve(self.plot_refresh, names="value")
 
     def observe_plot_elements(self) -> None:
-<<<<<<< HEAD
-        if isinstance(self.active_qubit, (scq.Transmon, scq.TunableTransmon, scq.Fluxonium)):
-=======
         if isinstance(
             self.active_qubit, (scq.Transmon, scq.TunableTransmon, scq.Fluxonium)
         ):
->>>>>>> b54c6ff6
             self.qubit_plot_options_widgets["manual_scale_checkbox"].observe(
                 self.manual_scale_tf, names="value"
             )
@@ -914,13 +858,9 @@
             widget.observe(self.common_params_dropdown_value_refresh, names="value")
 
     def unobserve_plot_elements(self) -> None:
-<<<<<<< HEAD
-        if isinstance(self.active_qubit, (scq.Transmon, scq.TunableTransmon, scq.Fluxonium)):
-=======
         if isinstance(
             self.active_qubit, (scq.Transmon, scq.TunableTransmon, scq.Fluxonium)
         ):
->>>>>>> b54c6ff6
             self.qubit_plot_options_widgets["manual_scale_checkbox"].unobserve(
                 self.manual_scale_tf, names="value"
             )
@@ -947,34 +887,6 @@
             if "cut" in widget_name:
                 widget.unobserve(self.adjust_state_widgets, names="value")
             widget.unobserve(self.common_params_dropdown_value_refresh, names="value")
-    
-    def observe_coherence_elements(self) -> None:
-        self.qubit_plot_options_widgets["coherence_scale_text"].observe(
-            self.coherence_text, names="value"
-        )
-        self.qubit_plot_options_widgets["i_text"].observe(
-            self.coherence_text, names="value"
-        )
-        self.qubit_plot_options_widgets["j_text"].observe(
-            self.coherence_text, names="value"
-        )
-
-        for widget in self.noise_param_widgets.values():
-            widget.observe(self.coherence_text, names="value")
-
-    def unobserve_coherence_elements(self) -> None:
-        self.qubit_plot_options_widgets["coherence_scale_text"].unobserve(
-            self.coherence_text, names="value"
-        )
-        self.qubit_plot_options_widgets["i_text"].unobserve(
-            self.coherence_text, names="value"
-        )
-        self.qubit_plot_options_widgets["j_text"].unobserve(
-            self.coherence_text, names="value"
-        )
-
-        for widget in self.noise_param_widgets.values():
-            widget.unobserve(self.coherence_text, names="value")
 
     def observe_coherence_elements(self) -> None:
         self.qubit_plot_options_widgets["coherence_scale_text"].observe(
@@ -1076,40 +988,20 @@
             widget_key = "i_text"
         elif widget_key == "j":
             widget_key = "j_text"
-<<<<<<< HEAD
-        
-=======
-
->>>>>>> b54c6ff6
+
         if widget_key in self.qubit_plot_options_widgets.keys():
             widget = self.qubit_plot_options_widgets[widget_key]
         else:
             widget = self.noise_param_widgets[widget_key]
 
         if change["new"] <= 0:
-<<<<<<< HEAD
-            if widget_key == "i_text":
-                widget.value = 1
-            elif widget_key == "j_text":
-=======
             if widget_key in ("i_text", "j_text"):
->>>>>>> b54c6ff6
                 widget.value = 0
             else:
                 widget.value = widget.step
 
         i_text_widget = self.qubit_plot_options_widgets["i_text"]
         j_text_widget = self.qubit_plot_options_widgets["j_text"]
-<<<<<<< HEAD
-        if i_text_widget.get_interact_value() <= j_text_widget.get_interact_value():
-            if widget_key == "i_text":
-                j_text_widget.value = i_text_widget.value - i_text_widget.step
-            else:
-                i_text_widget.value = j_text_widget.value + j_text_widget.step
-        self.observe_coherence_elements()
-        self.observe_plot_refresh()
-
-=======
         if i_text_widget.get_interact_value() == j_text_widget.get_interact_value():
             if widget_key == "i_text":
                 i_text_widget.value = change["old"]
@@ -1122,7 +1014,6 @@
         self.plot_output.clear_output()
         self.plot_change_bool = True
 
->>>>>>> b54c6ff6
     def manual_update_checkbox(self, change) -> None:
         if change["new"]:
             self.plot_output.clear_output()
@@ -1439,33 +1330,21 @@
         self.matrixelements_plot(**value_dict)
 
     def coherence_vs_paramvals_plot_refresh(self, change) -> None:
-<<<<<<< HEAD
-        self.plot_output.clear_output(wait=True)
-        t1_effective_tf = self.qubit_plot_options_widgets["t1_checkbox"].get_interact_value()
-        t2_effective_tf = self.qubit_plot_options_widgets["t2_checkbox"].get_interact_value()
-=======
         t1_effective_tf = self.qubit_plot_options_widgets[
             "t1_checkbox"
         ].get_interact_value()
         t2_effective_tf = self.qubit_plot_options_widgets[
             "t2_checkbox"
         ].get_interact_value()
->>>>>>> b54c6ff6
         scan_dropdown_value = self.qubit_plot_options_widgets[
             "scan_dropdown"
         ].get_interact_value()
         scan_slider = self.qubit_params_widgets[scan_dropdown_value]
-<<<<<<< HEAD
-        noise_channel_options = list(self.qubit_plot_options_widgets[
-            "noise_channel_multi-select"
-        ].get_interact_value())
-=======
         noise_channel_options = list(
             self.qubit_plot_options_widgets[
                 "noise_channel_multi-select"
             ].get_interact_value()
         )
->>>>>>> b54c6ff6
         common_noise_options = {
             "i": self.qubit_plot_options_widgets["i_text"].get_interact_value(),
             "j": self.qubit_plot_options_widgets["j_text"].get_interact_value(),
@@ -1490,23 +1369,6 @@
                     tphi_dict["A_noise"] = noise_params_dict["A_flux"]
                 elif "cc" in noise_channel:
                     tphi_dict["A_noise"] = noise_params_dict["A_cc"]
-<<<<<<< HEAD
-                elif "ng" in noise_channel: 
-                    tphi_dict["A_noise"] = noise_params_dict["A_ng"]
-                
-                noise_channels["t2_eff"].append((noise_channel, tphi_dict))
-                noise_channels["coherence_times"].append((noise_channel, tphi_dict))
-            elif noise_channel == "t1_flux_bias_line":
-                noise_channels["t1_eff"].append((noise_channel, dict(M=noise_params_dict["M"], Z=noise_params_dict["R_0"])))
-                noise_channels["t2_eff"].append((noise_channel, dict(M=noise_params_dict["M"], Z=noise_params_dict["R_0"])))
-                noise_channels["coherence_times"].append((noise_channel, dict(M=noise_params_dict["M"], Z=noise_params_dict["R_0"])))
-            elif noise_channel == "t1_charge_impedance":
-                noise_channels["coherence_times"].append((noise_channel, dict(Z=noise_params_dict["R_0"])))
-            elif noise_channel == "t1_quasiparticle_tunneling":
-                noise_channels["t1_eff"].append((noise_channel, dict(x_qp=noise_params_dict["x_qp"], Delta=noise_params_dict["Delta"])))
-                noise_channels["t2_eff"].append((noise_channel, dict(x_qp=noise_params_dict["x_qp"], Delta=noise_params_dict["Delta"])))
-                noise_channels["coherence_times"].append((noise_channel, dict(x_qp=noise_params_dict["x_qp"], Delta=noise_params_dict["Delta"])))
-=======
                 elif "ng" in noise_channel:
                     tphi_dict["A_noise"] = noise_params_dict["A_ng"]
 
@@ -1563,29 +1425,20 @@
                         ),
                     )
                 )
->>>>>>> b54c6ff6
             else:
                 noise_channels["t1_eff"].append(noise_channel)
                 noise_channels["t2_eff"].append(noise_channel)
                 noise_channels["coherence_times"].append(noise_channel)
 
-<<<<<<< HEAD
-        self.plot_output.clear_output(wait=True)
-=======
->>>>>>> b54c6ff6
         value_dict = {
             "t1_effective_tf": t1_effective_tf,
             "t2_effective_tf": t2_effective_tf,
             "scan_value": scan_dropdown_value,
             "scan_range": (scan_slider.min, scan_slider.max),
             "noise_channels": noise_channels,
-<<<<<<< HEAD
-            "scale": self.qubit_plot_options_widgets["coherence_scale_text"].get_interact_value(),
-=======
             "scale": self.qubit_plot_options_widgets[
                 "coherence_scale_text"
             ].get_interact_value(),
->>>>>>> b54c6ff6
             "common_noise_options": common_noise_options,
         }
 
@@ -1922,44 +1775,25 @@
                 self.qubit_plot_options_widgets["i_text"],
                 self.qubit_plot_options_widgets["j_text"],
             ],
-<<<<<<< HEAD
-            layout=Layout(width='50%')
-=======
             layout=Layout(width="50%"),
->>>>>>> b54c6ff6
         )
         checkbox_VBox = VBox(
             [
                 self.qubit_plot_options_widgets["t1_checkbox"],
                 self.qubit_plot_options_widgets["t2_checkbox"],
             ],
-<<<<<<< HEAD
-            layout=Layout(width='35%')
-        )
-        
-=======
             layout=Layout(width="35%"),
         )
->>>>>>> b54c6ff6
 
         plot_options_widgets_tuple = (
             self.qubit_plot_options_widgets["scan_dropdown"],
             self.qubit_plot_options_widgets["noise_channel_multi-select"],
             HBox(
-<<<<<<< HEAD
-                [
-                    text_VBox, checkbox_VBox
-                ],
-                layout=Layout(display='flex', justify_content='space-between', width='95%')
-            )
-
-=======
                 [text_VBox, checkbox_VBox],
                 layout=Layout(
                     display="flex", justify_content="space-between", width="95%"
                 ),
             ),
->>>>>>> b54c6ff6
         )
 
         return plot_options_widgets_tuple
@@ -2073,16 +1907,8 @@
                     with self.plot_output:
                         plt.show()
             else:
-<<<<<<< HEAD
-                if len(eigenvalue_states) == 0:
-                    error_label = Label(value="Please select at least one state.")
-                    display(error_label)
-                    return
-                self.fig, ax = self.active_qubit.plot_wavefunction(  # type:ignore
-=======
                 self.fig.axes[0].clear()
                 self.active_qubit.plot_wavefunction(  # type:ignore
->>>>>>> b54c6ff6
                     which=eigenvalue_states,
                     mode=mode_value,
                     scaling=scale_value,
@@ -2220,13 +2046,6 @@
                 show_numbers=show_numbers_tf,
                 show3d=show3d_tf,
             )
-<<<<<<< HEAD
-            self.fig.canvas.header_visible = False
-            self.fig.set_figwidth(gui_defaults.FIG_WIDTH_INCHES)
-            self.fig.dpi = gui_defaults.FIG_DPI
-            plt.show()
-        GUI.fig_ax = self.fig, ax
-=======
             self.plot_change_bool = False
             if _HAS_WIDGET_BACKEND:
                 self.fig.canvas.header_visible = False
@@ -2259,7 +2078,6 @@
             with self.plot_output:
                 display(self.fig)
         GUI.fig_ax = self.fig, self.fig.axes
->>>>>>> b54c6ff6
 
     def coherence_vs_paramvals_plot(
         self,
@@ -2284,26 +2102,6 @@
         noise_channels:
             List of noise channels to be displayed
         """
-<<<<<<< HEAD
-        scan_min, scan_max = scan_range
-        np_list = np.linspace(scan_min, scan_max, self.active_defaults["num_sample"])
-        with self.plot_output:
-            if len(noise_channels) == 0:
-                error_label = Label(value="Please select at least one noise channel.")
-                display(error_label)
-                return
-            if not t1_effective_tf and not t2_effective_tf:
-                self.fig, ax = self.active_qubit.plot_coherence_vs_paramvals(
-                    param_name=scan_value, param_vals=np_list, noise_channels=noise_channels["coherence_times"], scale=scale, common_noise_options=common_noise_options,
-                )
-            elif t1_effective_tf and not t2_effective_tf:
-                self.fig, ax = self.active_qubit.plot_t1_effective_vs_paramvals(
-                    param_name=scan_value, param_vals=np_list, noise_channels=noise_channels["t1_eff"], scale=scale, common_noise_options=common_noise_options,
-                )
-            elif not t1_effective_tf and t2_effective_tf:
-                self.fig, ax = self.active_qubit.plot_t2_effective_vs_paramvals(
-                    param_name=scan_value, param_vals=np_list, noise_channels=noise_channels["t2_eff"], scale=scale, common_noise_options=common_noise_options,
-=======
         if not _HAS_WIDGET_BACKEND:
             self.plot_output.clear_output(wait=True)
         scan_min, scan_max = scan_range
@@ -2336,25 +2134,10 @@
                     noise_channels=noise_channels["t2_eff"],
                     scale=scale,
                     common_noise_options=common_noise_options,
->>>>>>> b54c6ff6
                 )
             else:
                 self.fig, ax = plt.subplots(nrows=1, ncols=2)
                 self.active_qubit.plot_t1_effective_vs_paramvals(
-<<<<<<< HEAD
-                    param_name=scan_value, param_vals=np_list, noise_channels=noise_channels["t1_eff"], scale=scale, common_noise_options=common_noise_options, fig_ax=(self.fig, ax[0])
-                )
-                self.active_qubit.plot_t2_effective_vs_paramvals(
-                    param_name=scan_value, param_vals=np_list, noise_channels=noise_channels["t2_eff"], scale=scale, common_noise_options=common_noise_options, fig_ax=(self.fig, ax[1])
-                )
-                plt.close(2)
-                plt.close(3)
-            self.fig.canvas.header_visible = False
-            self.fig.set_figwidth(gui_defaults.FIG_WIDTH_INCHES)
-            self.fig.dpi = gui_defaults.FIG_DPI
-            plt.show()
-        GUI.fig_ax = self.fig, ax
-=======
                     param_name=scan_value,
                     param_vals=np_list,
                     noise_channels=noise_channels["t1_eff"],
@@ -2430,5 +2213,4 @@
             plt.close("all")
             with self.plot_output:
                 display(self.fig)
-        GUI.fig_ax = self.fig, self.fig.axes
->>>>>>> b54c6ff6
+        GUI.fig_ax = self.fig, self.fig.axes